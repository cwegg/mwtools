import tempfile
import warnings
from astropy.table import Table
import numpy as np
from contextlib import contextmanager
import os
import sys

# Below is to supress the output produced when importing Gaia from astroquery
@contextmanager
def suppress_stdout():
    with open(os.devnull, "w") as devnull:
        old_stdout = sys.stdout
        sys.stdout = devnull
        try:
            yield
        finally:
            sys.stdout = old_stdout

with suppress_stdout():
    from astroquery.gaia import Gaia


def _get_column_from_keylist(df, keylist):
    for key in keylist:
        if key in df.columns:
            return df[key]
    raise ValueError("None of {} found in DataFrame".format(keylist))


def _make_coordinate_table(df):
    ra_column = _get_column_from_keylist(df, ['ra', 'RA'])
    dec_column = _get_column_from_keylist(df, ['dec', 'DEC', 'de', 'DE'])
    coordinate_table = Table(data=[ra_column, dec_column], names=('RA', 'DEC'))
    return coordinate_table


def Gaia_DR2_Xmatch(df, dist=1, nearest=True):
    """Cross match a pandas dataframe to Gaia DR2. The dataframe should have columns named ra and de(c). Returns
    the nearest cross match if nearest is True (and the returned dataframe is the same size as the input),
    otherwise return all the cross matches (and the returned dataframe will be larger than the input)"""

    # We take and return pandas DataFrames but use astropy tables to make a votable of coordinates to upload
    coordinate_table = _make_coordinate_table(df)
    xmatch_id = np.arange(len(df.index))
    coordinate_table['xmatch_id'] = xmatch_id  # add a column to keep cross of cross matches on
    with tempfile.NamedTemporaryFile(suffix='.xml', mode='w') as file_to_upload:
        coordinate_table.write(file_to_upload, format='votable')

        # Construct cross-match query. Taken from the Gaia archive examples
        cross_match_query = """SELECT distance(POINT('ICRS', mystars.ra, mystars.dec), POINT('ICRS', gaia.ra, gaia.dec))
            AS dist, mystars. *, gaia. * FROM tap_upload.table_test
            AS mystars, gaiadr2.gaia_source
            AS gaia WHERE 
            1 = CONTAINS(POINT('ICRS', mystars.ra, mystars.dec), CIRCLE('ICRS', gaia.ra, gaia.dec, {}))""".format(
            dist / 3600.)

<<<<<<< HEAD
    # It seems Gaia DR2 source table produces many votable warnings that aren't important
    with warnings.catch_warnings():
        warnings.filterwarnings('ignore')
        with suppress_stdout():
            job = Gaia.launch_job_async(query=cross_match_query, upload_resource=file_to_upload.name,
                                        upload_table_name="table_test")
    xmatched_table = job.get_results()
    xmatched_table.remove_columns(['ra', 'dec'])
    xmatched_table.rename_column('ra_2', 'ra_gaia')
    xmatched_table.rename_column('dec_2', 'dec_gaia')
    xmatched_df = xmatched_table.to_pandas()
    if xmatched_df.empty:
        raise ValueError('No crossmatches found')
    # joined_table = astropy.table.join(table, xmatched_table, join_type='left', keys='xmatch_id')
    # joined_table.remove_column('xmatch_id')
    joined_df = df.merge(xmatched_df,how='left',left_on=xmatch_id,right_on='xmatch_id')
    if nearest:
        # To select the nearest we group by the xmatch_id and select the nearest cross-match
        joined_df = joined_df.sort_values(['xmatch_id', 'dist'], ascending=True).groupby('xmatch_id').first().reset_index()
    joined_df.drop(['xmatch_id'],1,inplace=True)
=======
        # It seems Gaia DR2 source table produces many votable warnings that aren't important
        with warnings.catch_warnings():
            warnings.filterwarnings('ignore')
            job = Gaia.launch_job_async(query=cross_match_query, upload_resource=file_to_upload.name,
                                        upload_table_name="table_test")
        xmatched_table = job.get_results()
        xmatched_table.remove_columns(['ra', 'dec'])
        xmatched_table.rename_column('ra_2', 'ra_gaia')
        xmatched_table.rename_column('dec_2', 'dec_gaia')
        xmatched_df = xmatched_table.to_pandas()
        if xmatched_df.empty:
            raise ValueError('No crossmatches found')
        # joined_table = astropy.table.join(table, xmatched_table, join_type='left', keys='xmatch_id')
        # joined_table.remove_column('xmatch_id')
        joined_df = df.merge(xmatched_df,how='left',left_on=xmatch_id,right_on='xmatch_id')
        if nearest:
            # To select the nearest we group by the xmatch_id and select the nearest cross-match
            joined_df = joined_df.sort_values(['xmatch_id', 'dist'], ascending=True).groupby('xmatch_id').first().reset_index()
        joined_df.drop(['xmatch_id'],1,inplace=True)
>>>>>>> fd530072

    return joined_df<|MERGE_RESOLUTION|>--- conflicted
+++ resolved
@@ -55,33 +55,12 @@
             1 = CONTAINS(POINT('ICRS', mystars.ra, mystars.dec), CIRCLE('ICRS', gaia.ra, gaia.dec, {}))""".format(
             dist / 3600.)
 
-<<<<<<< HEAD
-    # It seems Gaia DR2 source table produces many votable warnings that aren't important
-    with warnings.catch_warnings():
-        warnings.filterwarnings('ignore')
-        with suppress_stdout():
-            job = Gaia.launch_job_async(query=cross_match_query, upload_resource=file_to_upload.name,
-                                        upload_table_name="table_test")
-    xmatched_table = job.get_results()
-    xmatched_table.remove_columns(['ra', 'dec'])
-    xmatched_table.rename_column('ra_2', 'ra_gaia')
-    xmatched_table.rename_column('dec_2', 'dec_gaia')
-    xmatched_df = xmatched_table.to_pandas()
-    if xmatched_df.empty:
-        raise ValueError('No crossmatches found')
-    # joined_table = astropy.table.join(table, xmatched_table, join_type='left', keys='xmatch_id')
-    # joined_table.remove_column('xmatch_id')
-    joined_df = df.merge(xmatched_df,how='left',left_on=xmatch_id,right_on='xmatch_id')
-    if nearest:
-        # To select the nearest we group by the xmatch_id and select the nearest cross-match
-        joined_df = joined_df.sort_values(['xmatch_id', 'dist'], ascending=True).groupby('xmatch_id').first().reset_index()
-    joined_df.drop(['xmatch_id'],1,inplace=True)
-=======
         # It seems Gaia DR2 source table produces many votable warnings that aren't important
         with warnings.catch_warnings():
             warnings.filterwarnings('ignore')
-            job = Gaia.launch_job_async(query=cross_match_query, upload_resource=file_to_upload.name,
-                                        upload_table_name="table_test")
+            with suppress_stdout():
+                job = Gaia.launch_job_async(query=cross_match_query, upload_resource=file_to_upload.name,
+                                            upload_table_name="table_test")
         xmatched_table = job.get_results()
         xmatched_table.remove_columns(['ra', 'dec'])
         xmatched_table.rename_column('ra_2', 'ra_gaia')
@@ -96,6 +75,5 @@
             # To select the nearest we group by the xmatch_id and select the nearest cross-match
             joined_df = joined_df.sort_values(['xmatch_id', 'dist'], ascending=True).groupby('xmatch_id').first().reset_index()
         joined_df.drop(['xmatch_id'],1,inplace=True)
->>>>>>> fd530072
 
     return joined_df